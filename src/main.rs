//! In Module 1, we discussed Block ciphers like AES. Block ciphers have a fixed length input.
//! Real wold data that we wish to encrypt _may_ be exactly the right length, but is probably not.
//! When your data is too short, you can simply pad it up to the correct length.
//! When your data is too long, you have some options.
//!
//! In this exercise, we will explore a few of the common ways that large pieces of data can be
//! broken up and combined in order to encrypt it with a fixed-length block cipher.
//!
//! WARNING: ECB MODE IS NOT SECURE.
//! Seriously, ECB is NOT secure. Don't use it irl. We are implementing it here to understand _why_
//! it is not secure and make the point that the most straight-forward approach isn't always the
//! best, and can sometimes be trivially broken.

use aes::{
	cipher::{generic_array::GenericArray, BlockCipher, BlockDecrypt, BlockEncrypt, KeyInit},
	Aes128,
};
use rand::Rng;

///We're using AES 128 which has 16-byte (128 bit) blocks.
const BLOCK_SIZE: usize = 16;
//We're assuming this is a random number generated
const IV: [u8; BLOCK_SIZE] = [10u8; BLOCK_SIZE];

fn main() {
	todo!("Maybe this should be a library crate. TBD");
}

/// Simple AES encryption
/// Helper function to make the core AES block cipher easier to understand.
fn aes_encrypt(data: [u8; BLOCK_SIZE], key: &[u8; BLOCK_SIZE]) -> [u8; BLOCK_SIZE] {
	// Convert the inputs to the necessary data type
	let mut block = GenericArray::from(data);
	let key = GenericArray::from(*key);

	let cipher = Aes128::new(&key);

	cipher.encrypt_block(&mut block);

	block.into()
}

/// Simple AES encryption
/// Helper function to make the core AES block cipher easier to understand.
fn aes_decrypt(data: [u8; BLOCK_SIZE], key: &[u8; BLOCK_SIZE]) -> [u8; BLOCK_SIZE] {
	// Convert the inputs to the necessary data type
	let mut block = GenericArray::from(data);
	let key = GenericArray::from(*key);

	let cipher = Aes128::new(&key);

	cipher.decrypt_block(&mut block);

	block.into()
}

/// Before we can begin encrypting our raw data, we need it to be a multiple of the
/// block length which is 16 bytes (128 bits) in AES128.
///
/// The padding algorithm here is actually not trivial. The trouble is that if we just
/// naively throw a bunch of zeros on the end, there is no way to know, later, whether
/// those zeros are padding, or part of the message, or some of each.
///
/// The scheme works like this. If the data is not a multiple of the block length,  we
/// compute how many pad bytes we need, and then write that number into the last several bytes.
/// Later we look at the last byte, and remove that number of bytes.
///
/// But if the data _is_ a multiple of the block length, then we have a problem. We don't want
/// to later look at the last byte and remove part of the data. Instead, in this case, we add
/// another entire block containing the block length in each byte. In our case,
/// [16, 16, 16, 16, 16, 16, 16, 16, 16, 16, 16, 16, 16, 16, 16, 16]
fn pad(mut data: Vec<u8>) -> Vec<u8> {
	// When twe have a multiple the second term is 0
	let number_pad_bytes = BLOCK_SIZE - data.len() % BLOCK_SIZE;

	for _ in 0..number_pad_bytes {
		data.push(number_pad_bytes as u8);
	}

	data
}

/// Groups the data into BLOCK_SIZE blocks. Assumes the data is already
/// a multiple of the block size. If this is not the case, call `pad` first.
fn group(data: Vec<u8>) -> Vec<[u8; BLOCK_SIZE]> {
	let mut blocks = Vec::new();
	let mut i = 0;
	while i < data.len() {
		let mut block: [u8; BLOCK_SIZE] = Default::default();
		block.copy_from_slice(&data[i..i + BLOCK_SIZE]);
		blocks.push(block);

		i += BLOCK_SIZE;
	}

	blocks
}

/// Does the opposite of the group function
fn un_group(blocks: Vec<[u8; BLOCK_SIZE]>) -> Vec<u8> {
    let mut data = Vec::new();
    for block in blocks {
        data.extend_from_slice(&block);
    }
    data
}

/// Does the opposite of the pad function.
fn un_pad(mut data: Vec<u8>) -> Vec<u8> {
    if let Some(&last_byte) = data.last() {
        let number_pad_bytes = last_byte as usize;
        data.truncate(data.len() - number_pad_bytes);
    }
    data
}

/// The first mode we will implement is the Electronic Code Book, or ECB mode.
/// Warning: THIS MODE IS NOT SECURE!!!!
///
/// This is probably the first thing you think of when considering how to encrypt
/// large data. In this mode we simply encrypt each block of data under the same key.
/// One good thing about this mode is that it is parallelizable. But to see why it is
/// insecure look at: https://www.ubiqsecurity.com/wp-content/uploads/2022/02/ECB2.png
fn ecb_encrypt(plain_text: Vec<u8>, key: [u8; 16]) -> Vec<u8> {
	// Pad the data so that it is a multiple of the block size
	let padded_data = pad(plain_text);

	// Group the data into blocks
	let blocks = group(padded_data);

	// Encrypt each block
	let mut ciphertext = Vec::new();
	for block in blocks {
		let encrypted_block = aes_encrypt(block, &key);
		ciphertext.push(encrypted_block);
	}

	// Ungroup the data
	let ciphertext_ungroup = un_group(ciphertext);

	ciphertext_ungroup
}

/// Opposite of ecb_encrypt.
fn ecb_decrypt(cipher_text: Vec<u8>, key: [u8; BLOCK_SIZE]) -> Vec<u8> {
    let ecb_group: Vec<[u8; BLOCK_SIZE]> = group(cipher_text);
    let decrypted_blocks : Vec<[u8; BLOCK_SIZE]> = ecb_group.into_iter().map(|block| aes_decrypt(block, &key)).collect();
    un_pad(un_group(decrypted_blocks))
}

/// The next mode, which you can implement on your own is cipherblock chaining.
/// This mode actually is secure, and it often used in real world applications.
///
/// In this mode, the ciphertext from the first block is XORed with the
/// plaintext of the next block before it is encrypted.
///
/// For more information, and a very clear diagram,
/// see https://de.wikipedia.org/wiki/Cipher_Block_Chaining_Mode
///
/// You will need to generate a random initialization vector (IV) to encrypt the
/// very first block because it doesn't have a previous block. Typically this IV
/// is inserted as the first block of ciphertext.
fn cbc_encrypt(plain_text: Vec<u8>, key: [u8; BLOCK_SIZE]) -> Vec<u8> {
    // Remember to generate a random initialization vector for the first block.´
    let padded_text = pad(plain_text);
    let grouped_text = group(padded_text);

    let mut prev_block = IV;

    let mut cipher_text = Vec::new();

	cipher_text.push(xor_vecs(IV, grouped_text[0]));

    for (i, block) in grouped_text.iter().enumerate().skip(1) {
        let mut xor_block = [0u8; BLOCK_SIZE];

        let encrypted_block = aes_encrypt(grouped_text[i - 1], &key);

		let xor_block = xor_vecs(*block, encrypted_block);

		cipher_text.push(xor_block);
    }

	let ciphertext_ungroup = un_group(cipher_text);

    ciphertext_ungroup
}


fn xor_vecs(a: [u8; 16], b: [u8; 16]) -> [u8; 16] {
    let mut result = [0; 16];
    for i in 0..16 {
        result[i] = a[i] ^ b[i];
    }
    result
}


fn cbc_decrypt(cipher_text: Vec<u8>, key: [u8; BLOCK_SIZE]) -> Vec<u8> {
	
<<<<<<< HEAD
	// let mut decr_block:Vec<[u8; BLOCK_SIZE]> = vec![];
	// let cipher_blocks = group(cipher_text);
	// for cipher_block in cipher_blocks.iter(){
	// 	decr_block.push(aes_decrypt(*cipher_block, &key));
	// }

	// let xored_blocks:Vec<[u8; BLOCK_SIZE]> = vec![];
	// for i in cipher_blocks.len()..0 {
	// 	let xored = xor_vecs(cipher_blocks[i], cipher_blocks[i-1]);
	// 	xored_blocks.push(xored);
	// }
	// xored_blocks.push(xor_vecs(cipher_blocks[0], IV));

	// un_pad(un_group(xored_blocks))
    todo!()
=======
	let mut decr_block:Vec<[u8; BLOCK_SIZE]> = vec![];
	let cipher_blocks = group(cipher_text);
	for cipher_block in cipher_blocks.iter(){
		decr_block.push(aes_decrypt(*cipher_block, &key));
	}

	let mut xored_blocks:Vec<[u8; BLOCK_SIZE]> = vec![];
	for i in cipher_blocks.len()..0 {
		let xored = xor_vecs(cipher_blocks[i], cipher_blocks[i-1]);
		xored_blocks.push(xored);
	}
	xored_blocks.push(xor_vecs(cipher_blocks[0], IV));

	un_pad(un_group(xored_blocks))
>>>>>>> 59dadbbd
}

/// Another mode which you can implement on your own is counter mode.
/// This mode is secure as well, and is used in real world applications.
/// It allows parallelized encryption and decryption, as well as random read access when decrypting.
///
/// In this mode, there is an index for each block being encrypted (the "counter"), as well as a random nonce.
/// For a 128-bit cipher, the nonce is 64 bits long.
///
/// For the ith block, the 128-bit value V of `nonce | counter` is constructed, where | denotes
/// concatenation. Then, V is encrypted with the key using ECB mode. Finally, the encrypted V is
/// XOR'd with the plaintext to produce the ciphertext.
///
/// A very clear diagram is present here:
/// https://en.wikipedia.org/wiki/Block_cipher_mode_of_operation#Counter_(CTR)
///
/// Once again, you will need to generate a random nonce which is 64 bits long. This should be
/// inserted as the first block of the ciphertext.
/// 

fn generate_nonce() -> [u8; 8] {
    let mut nonce = [0u8; 8];
    rand::thread_rng().fill(&mut nonce);
    nonce
}

fn ctr_encrypt(plain_text: Vec<u8>, key: [u8; BLOCK_SIZE]) -> Vec<u8> {
	// Remember to generate a random nonce
	let nonce = generate_nonce();
	let padded_data: Vec<u8> = pad(plain_text);
	let blocks = group(padded_data);
    let mut ciphertext = Vec::new();
    // Append the nonce to the beginning of the ciphertext
    ciphertext.extend_from_slice(&nonce);
    
    blocks.iter().enumerate().for_each(|(i, block)| {
        let mut counter_block = [0u8; BLOCK_SIZE];
        counter_block[..8].copy_from_slice(&nonce);
        counter_block[8..].copy_from_slice(&i.to_be_bytes());
        let encrypted_counter = aes_encrypt(counter_block, &key);
        let encrypted_block = xor_vecs(encrypted_counter, *block);
        ciphertext.extend_from_slice(&encrypted_block);
    });
    ciphertext
}

fn ctr_decrypt(cipher_text: Vec<u8>, key: [u8; BLOCK_SIZE]) -> Vec<u8> {
	todo!()
}

#[cfg(test)]
mod tests {
	#[test]
	fn test_ecb_encrypt_decrypt() {
		let key = [0u8; 16];
		let plain_text = b"Hello, PBA!".to_vec();
		let cipher_text = super::ecb_encrypt(plain_text.clone(), key);
		let decrypted_text = super::ecb_decrypt(cipher_text, key);

		assert_eq!(plain_text, decrypted_text);
	}

	#[test]
	fn test_cbc_encrypt_decrypt() {
		let key = [0u8; 16];
		let plain_text = b"Hello, PBA!".to_vec();
		let cipher_text = super::cbc_encrypt(plain_text.clone(), key);
		let decrypted_text = super::cbc_decrypt(cipher_text, key);

		assert_eq!(plain_text, decrypted_text);
	}

	#[test]
	fn test_ctr_encrypt_decrypt() {
		let key = [0u8; 16];
		let plain_text = b"Hello, PBA!".to_vec();
		let cipher_text = super::ctr_encrypt(plain_text.clone(), key);
		let decrypted_text = super::ctr_decrypt(cipher_text, key);

		assert_eq!(plain_text, decrypted_text);
	}
}<|MERGE_RESOLUTION|>--- conflicted
+++ resolved
@@ -198,28 +198,11 @@
 
 fn cbc_decrypt(cipher_text: Vec<u8>, key: [u8; BLOCK_SIZE]) -> Vec<u8> {
 	
-<<<<<<< HEAD
-	// let mut decr_block:Vec<[u8; BLOCK_SIZE]> = vec![];
-	// let cipher_blocks = group(cipher_text);
-	// for cipher_block in cipher_blocks.iter(){
-	// 	decr_block.push(aes_decrypt(*cipher_block, &key));
-	// }
-
-	// let xored_blocks:Vec<[u8; BLOCK_SIZE]> = vec![];
-	// for i in cipher_blocks.len()..0 {
-	// 	let xored = xor_vecs(cipher_blocks[i], cipher_blocks[i-1]);
-	// 	xored_blocks.push(xored);
-	// }
-	// xored_blocks.push(xor_vecs(cipher_blocks[0], IV));
-
-	// un_pad(un_group(xored_blocks))
-    todo!()
-=======
 	let mut decr_block:Vec<[u8; BLOCK_SIZE]> = vec![];
 	let cipher_blocks = group(cipher_text);
 	for cipher_block in cipher_blocks.iter(){
 		decr_block.push(aes_decrypt(*cipher_block, &key));
-	}
+
 
 	let mut xored_blocks:Vec<[u8; BLOCK_SIZE]> = vec![];
 	for i in cipher_blocks.len()..0 {
@@ -229,7 +212,7 @@
 	xored_blocks.push(xor_vecs(cipher_blocks[0], IV));
 
 	un_pad(un_group(xored_blocks))
->>>>>>> 59dadbbd
+
 }
 
 /// Another mode which you can implement on your own is counter mode.
